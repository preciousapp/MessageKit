/*
 MIT License
 
 Copyright (c) 2017-2018 MessageKit
 
 Permission is hereby granted, free of charge, to any person obtaining a copy
 of this software and associated documentation files (the "Software"), to deal
 in the Software without restriction, including without limitation the rights
 to use, copy, modify, merge, publish, distribute, sublicense, and/or sell
 copies of the Software, and to permit persons to whom the Software is
 furnished to do so, subject to the following conditions:
 
 The above copyright notice and this permission notice shall be included in all
 copies or substantial portions of the Software.
 
 THE SOFTWARE IS PROVIDED "AS IS", WITHOUT WARRANTY OF ANY KIND, EXPRESS OR
 IMPLIED, INCLUDING BUT NOT LIMITED TO THE WARRANTIES OF MERCHANTABILITY,
 FITNESS FOR A PARTICULAR PURPOSE AND NONINFRINGEMENT. IN NO EVENT SHALL THE
 AUTHORS OR COPYRIGHT HOLDERS BE LIABLE FOR ANY CLAIM, DAMAGES OR OTHER
 LIABILITY, WHETHER IN AN ACTION OF CONTRACT, TORT OR OTHERWISE, ARISING FROM,
 OUT OF OR IN CONNECTION WITH THE SOFTWARE OR THE USE OR OTHER DEALINGS IN THE
 SOFTWARE.
 */

import XCTest
@testable import MessageKit

final class MessageContentCellTests: XCTestCase {

    var cell: MessageContentCell!
    let frame = CGRect(x: 0, y: 0, width: 100, height: 100)

    override func setUp() {
        super.setUp()
        cell = MessageContentCell(frame: frame)
    }

    override func tearDown() {
        cell = nil
        super.tearDown()
    }

    func testInit() {
        XCTAssertEqual(cell.contentView.autoresizingMask, [.flexibleWidth, .flexibleHeight])
        XCTAssert(cell.contentView.subviews.contains(cell.cellTopLabel))
        XCTAssert(cell.contentView.subviews.contains(cell.messageBottomLabel))
        XCTAssert(cell.contentView.subviews.contains(cell.avatarView))
        XCTAssert(cell.contentView.subviews.contains(cell.messageContainerView))

    }

    func testMessageContainerViewPropertiesSetup() {
        XCTAssertTrue(cell.messageContainerView.clipsToBounds)
        XCTAssertTrue(cell.messageContainerView.layer.masksToBounds)
    }

    func testPrepareForReuse() {
        cell.prepareForReuse()
        XCTAssertNil(cell.cellTopLabel.text)
        XCTAssertNil(cell.cellTopLabel.attributedText)
        XCTAssertNil(cell.messageBottomLabel.text)
        XCTAssertNil(cell.messageBottomLabel.attributedText)
    }

    func testApplyLayoutAttributes() {
        let layoutAttributes = MessagesCollectionViewLayoutAttributes()
<<<<<<< HEAD
        layoutAttributes.avatarPosition.horizontal = .cellLeading
=======
        layoutAttributes.avatarPosition = AvatarPosition(horizontal: .cellLeading, vertical: .cellBottom)
>>>>>>> 528ed1aa
        cell.apply(layoutAttributes)

        XCTAssertEqual(cell.avatarView.frame, layoutAttributes.frame)
        XCTAssertEqual(cell.messageContainerView.frame.size, layoutAttributes.messageContainerSize)
        XCTAssertEqual(cell.cellTopLabel.frame.size, layoutAttributes.cellTopLabelSize)
        XCTAssertEqual(cell.messageBottomLabel.frame.size, layoutAttributes.messageBottomLabelSize)
    }

}

extension MessageContentCellTests {

    fileprivate class MockMessagesDisplayDelegate: MessagesDisplayDelegate {
        
        func snapshotOptionsForLocation(message: MessageType, at indexPath: IndexPath, in messagesCollectionView: MessagesCollectionView) -> LocationMessageSnapshotOptions {
            return LocationMessageSnapshotOptions()
        }
    }

}<|MERGE_RESOLUTION|>--- conflicted
+++ resolved
@@ -64,11 +64,7 @@
 
     func testApplyLayoutAttributes() {
         let layoutAttributes = MessagesCollectionViewLayoutAttributes()
-<<<<<<< HEAD
-        layoutAttributes.avatarPosition.horizontal = .cellLeading
-=======
         layoutAttributes.avatarPosition = AvatarPosition(horizontal: .cellLeading, vertical: .cellBottom)
->>>>>>> 528ed1aa
         cell.apply(layoutAttributes)
 
         XCTAssertEqual(cell.avatarView.frame, layoutAttributes.frame)
