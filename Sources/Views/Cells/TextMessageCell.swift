--- conflicted
+++ resolved
@@ -68,7 +68,6 @@
             fatalError(MessageKitError.nilMessagesDisplayDelegate)
         }
 
-        let textColor = displayDelegate.textColor(for: message, at: indexPath, in: messagesCollectionView)
         let enabledDetectors = displayDelegate.enabledDetectors(for: message, at: indexPath, in: messagesCollectionView)
 
         messageLabel.configure {
@@ -79,11 +78,9 @@
             }
             switch message.data {
             case .text(let text), .emoji(let text):
+                let textColor = displayDelegate.textColor(for: message, at: indexPath, in: messagesCollectionView)
                 messageLabel.text = text
-<<<<<<< HEAD
                 messageLabel.textColor = textColor
-=======
->>>>>>> c52d6e42
                 if let font = messageLabel.messageLabelFont {
                     messageLabel.font = font
                 }
