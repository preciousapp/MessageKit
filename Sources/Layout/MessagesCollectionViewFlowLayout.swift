/*
 MIT License

 Copyright (c) 2017-2019 MessageKit

 Permission is hereby granted, free of charge, to any person obtaining a copy
 of this software and associated documentation files (the "Software"), to deal
 in the Software without restriction, including without limitation the rights
 to use, copy, modify, merge, publish, distribute, sublicense, and/or sell
 copies of the Software, and to permit persons to whom the Software is
 furnished to do so, subject to the following conditions:

 The above copyright notice and this permission notice shall be included in all
 copies or substantial portions of the Software.

 THE SOFTWARE IS PROVIDED "AS IS", WITHOUT WARRANTY OF ANY KIND, EXPRESS OR
 IMPLIED, INCLUDING BUT NOT LIMITED TO THE WARRANTIES OF MERCHANTABILITY,
 FITNESS FOR A PARTICULAR PURPOSE AND NONINFRINGEMENT. IN NO EVENT SHALL THE
 AUTHORS OR COPYRIGHT HOLDERS BE LIABLE FOR ANY CLAIM, DAMAGES OR OTHER
 LIABILITY, WHETHER IN AN ACTION OF CONTRACT, TORT OR OTHERWISE, ARISING FROM,
 OUT OF OR IN CONNECTION WITH THE SOFTWARE OR THE USE OR OTHER DEALINGS IN THE
 SOFTWARE.
 */

import Foundation
import UIKit
import AVFoundation

/// The layout object used by `MessagesCollectionView` to determine the size of all
/// framework provided `MessageCollectionViewCell` subclasses.
open class MessagesCollectionViewFlowLayout: UICollectionViewFlowLayout {

    open override class var layoutAttributesClass: AnyClass {
        return MessagesCollectionViewLayoutAttributes.self
    }
    
    /// The `MessagesCollectionView` that owns this layout object.
    public var messagesCollectionView: MessagesCollectionView {
        guard let messagesCollectionView = collectionView as? MessagesCollectionView else {
            fatalError(MessageKitError.layoutUsedOnForeignType)
        }
        return messagesCollectionView
    }
    
    /// The `MessagesDataSource` for the layout's collection view.
    public var messagesDataSource: MessagesDataSource {
        guard let messagesDataSource = messagesCollectionView.messagesDataSource else {
            fatalError(MessageKitError.nilMessagesDataSource)
        }
        return messagesDataSource
    }
    
    /// The `MessagesLayoutDelegate` for the layout's collection view.
    public var messagesLayoutDelegate: MessagesLayoutDelegate {
        guard let messagesLayoutDelegate = messagesCollectionView.messagesLayoutDelegate else {
            fatalError(MessageKitError.nilMessagesLayoutDelegate)
        }
        return messagesLayoutDelegate
    }

    public var itemWidth: CGFloat {
        guard let collectionView = collectionView else { return 0 }
        return collectionView.frame.width - sectionInset.left - sectionInset.right
    }

    public private(set) var isTypingIndicatorViewHidden: Bool = true

    // MARK: - Initializers

    public override init() {
        super.init()
        setupView()
        setupObserver()
    }

    required public init?(coder aDecoder: NSCoder) {
        super.init(coder: aDecoder)
        setupView()
        setupObserver()
    }

    deinit {
        NotificationCenter.default.removeObserver(self)
    }
    
    // MARK: - Methods
    
    private func setupView() {
        sectionInset = UIEdgeInsets(top: 4, left: 8, bottom: 4, right: 8)
    }
    
    private func setupObserver() {
        NotificationCenter.default.addObserver(self, selector: #selector(MessagesCollectionViewFlowLayout.handleOrientationChange(_:)), name: UIApplication.didChangeStatusBarOrientationNotification, object: nil)
    }

    // MARK: - Typing Indicator API

    /// Notifies the layout that the typing indicator will change state
    ///
    /// - Parameters:
    ///   - isHidden: A Boolean value that is to be the new state of the typing indicator
    internal func setTypingIndicatorViewHidden(_ isHidden: Bool) {
        isTypingIndicatorViewHidden = isHidden
    }

    /// A method that by default checks if the section is the last in the
    /// `messagesCollectionView` and that `isTypingIndicatorViewHidden`
    /// is FALSE
    ///
    /// - Parameter section
    /// - Returns: A Boolean indicating if the TypingIndicator should be presented at the given section
    open func isSectionReservedForTypingIndicator(_ section: Int) -> Bool {
        return !isTypingIndicatorViewHidden && section == messagesCollectionView.numberOfSections - 1
    }

    // MARK: - Attributes

    open override func layoutAttributesForElements(in rect: CGRect) -> [UICollectionViewLayoutAttributes]? {
        guard let attributesArray = super.layoutAttributesForElements(in: rect) as? [MessagesCollectionViewLayoutAttributes] else {
            return nil
        }
        for attributes in attributesArray where attributes.representedElementCategory == .cell {
            let cellSizeCalculator = cellSizeCalculatorForItem(at: attributes.indexPath)
            cellSizeCalculator.configure(attributes: attributes)
        }
        return attributesArray
    }

    open override func layoutAttributesForItem(at indexPath: IndexPath) -> UICollectionViewLayoutAttributes? {
        guard let attributes = super.layoutAttributesForItem(at: indexPath) as? MessagesCollectionViewLayoutAttributes else {
            return nil
        }
        if attributes.representedElementCategory == .cell {
            let cellSizeCalculator = cellSizeCalculatorForItem(at: attributes.indexPath)
            cellSizeCalculator.configure(attributes: attributes)
        }
        return attributes
    }

    // MARK: - Layout Invalidation

    open override func shouldInvalidateLayout(forBoundsChange newBounds: CGRect) -> Bool {
        return collectionView?.bounds.width != newBounds.width
    }

    open override func invalidationContext(forBoundsChange newBounds: CGRect) -> UICollectionViewLayoutInvalidationContext {
        let context = super.invalidationContext(forBoundsChange: newBounds)
        guard let flowLayoutContext = context as? UICollectionViewFlowLayoutInvalidationContext else { return context }
        flowLayoutContext.invalidateFlowLayoutDelegateMetrics = shouldInvalidateLayout(forBoundsChange: newBounds)
        return flowLayoutContext
    }

    @objc
    private func handleOrientationChange(_ notification: Notification) {
        invalidateLayout()
    }

    // MARK: - Cell Sizing

    lazy open var textMessageSizeCalculator = TextMessageSizeCalculator(layout: self)
    lazy open var attributedTextMessageSizeCalculator = TextMessageSizeCalculator(layout: self)
    lazy open var emojiMessageSizeCalculator: TextMessageSizeCalculator = {
        let sizeCalculator = TextMessageSizeCalculator(layout: self)
        sizeCalculator.messageLabelFont = UIFont.systemFont(ofSize: sizeCalculator.messageLabelFont.pointSize * 2)
        return sizeCalculator
    }()
    lazy open var photoMessageSizeCalculator = MediaMessageSizeCalculator(layout: self)
    lazy open var videoMessageSizeCalculator = MediaMessageSizeCalculator(layout: self)
    lazy open var locationMessageSizeCalculator = LocationMessageSizeCalculator(layout: self)
    lazy open var audioMessageSizeCalculator = AudioMessageSizeCalculator(layout: self)
    lazy open var contactMessageSizeCalculator = ContactMessageSizeCalculator(layout: self)
    lazy open var typingIndicatorSizeCalculator = TypingCellSizeCalculator(layout: self)
    lazy open var linkPreviewMessageSizeCalculator = LinkPreviewMessageSizeCalculator(layout: self)

    /// Note:
    /// - If you override this method, remember to call MessageLayoutDelegate's
    /// customCellSizeCalculator(for:at:in:) method for MessageKind.custom messages, if necessary
    /// - If you are using the typing indicator be sure to return the `typingIndicatorSizeCalculator`
    /// when the section is reserved for it, indicated by `isSectionReservedForTypingIndicator`
    open func cellSizeCalculatorForItem(at indexPath: IndexPath) -> CellSizeCalculator {
        if isSectionReservedForTypingIndicator(indexPath.section) {
            return typingIndicatorSizeCalculator
        }
        let message = messagesDataSource.messageForItem(at: indexPath, in: messagesCollectionView)
        switch message.kind {
        case .text:
            return messagesLayoutDelegate.textCellSizeCalculator(for: message, at: indexPath, in: messagesCollectionView) ?? textMessageSizeCalculator
        case .attributedText:
            return messagesLayoutDelegate.attributedTextCellSizeCalculator(for: message, at: indexPath, in: messagesCollectionView) ??  attributedTextMessageSizeCalculator
        case .emoji:
            return messagesLayoutDelegate.emojiCellSizeCalculator(for: message, at: indexPath, in: messagesCollectionView) ??  emojiMessageSizeCalculator
        case .photo:
            return messagesLayoutDelegate.photoCellSizeCalculator(for: message, at: indexPath, in: messagesCollectionView) ??  photoMessageSizeCalculator
        case .video:
            return messagesLayoutDelegate.videoCellSizeCalculator(for: message, at: indexPath, in: messagesCollectionView) ??  videoMessageSizeCalculator
        case .location:
            return messagesLayoutDelegate.locationCellSizeCalculator(for: message, at: indexPath, in: messagesCollectionView) ??  locationMessageSizeCalculator
        case .audio:
            return messagesLayoutDelegate.audioCellSizeCalculator(for: message, at: indexPath, in: messagesCollectionView) ??  audioMessageSizeCalculator
        case .contact:
<<<<<<< HEAD
            return contactMessageSizeCalculator
        case .linkPreview:
            return linkPreviewMessageSizeCalculator
=======
            return messagesLayoutDelegate.contactCellSizeCalculator(for: message, at: indexPath, in: messagesCollectionView) ??  contactMessageSizeCalculator
>>>>>>> bcadf885
        case .custom:
            return messagesLayoutDelegate.customCellSizeCalculator(for: message, at: indexPath, in: messagesCollectionView)
        }
    }

    open func sizeForItem(at indexPath: IndexPath) -> CGSize {
        let calculator = cellSizeCalculatorForItem(at: indexPath)
        return calculator.sizeForItem(at: indexPath)
    }
    
    /// Set `incomingAvatarSize` of all `MessageSizeCalculator`s
    public func setMessageIncomingAvatarSize(_ newSize: CGSize) {
        messageSizeCalculators().forEach { $0.incomingAvatarSize = newSize }
    }
    
    /// Set `outgoingAvatarSize` of all `MessageSizeCalculator`s
    public func setMessageOutgoingAvatarSize(_ newSize: CGSize) {
        messageSizeCalculators().forEach { $0.outgoingAvatarSize = newSize }
    }
    
    /// Set `incomingAvatarPosition` of all `MessageSizeCalculator`s
    public func setMessageIncomingAvatarPosition(_ newPosition: AvatarPosition) {
        messageSizeCalculators().forEach { $0.incomingAvatarPosition = newPosition }
    }
    
    /// Set `outgoingAvatarPosition` of all `MessageSizeCalculator`s
    public func setMessageOutgoingAvatarPosition(_ newPosition: AvatarPosition) {
        messageSizeCalculators().forEach { $0.outgoingAvatarPosition = newPosition }
    }

    /// Set `avatarLeadingTrailingPadding` of all `MessageSizeCalculator`s
    public func setAvatarLeadingTrailingPadding(_ newPadding: CGFloat) {
        messageSizeCalculators().forEach { $0.avatarLeadingTrailingPadding = newPadding }
    }
    
    /// Set `incomingMessagePadding` of all `MessageSizeCalculator`s
    public func setMessageIncomingMessagePadding(_ newPadding: UIEdgeInsets) {
        messageSizeCalculators().forEach { $0.incomingMessagePadding = newPadding }
    }
    
    /// Set `outgoingMessagePadding` of all `MessageSizeCalculator`s
    public func setMessageOutgoingMessagePadding(_ newPadding: UIEdgeInsets) {
        messageSizeCalculators().forEach { $0.outgoingMessagePadding = newPadding }
    }
    
    /// Set `incomingCellTopLabelAlignment` of all `MessageSizeCalculator`s
    public func setMessageIncomingCellTopLabelAlignment(_ newAlignment: LabelAlignment) {
        messageSizeCalculators().forEach { $0.incomingCellTopLabelAlignment = newAlignment }
    }
    
    /// Set `outgoingCellTopLabelAlignment` of all `MessageSizeCalculator`s
    public func setMessageOutgoingCellTopLabelAlignment(_ newAlignment: LabelAlignment) {
        messageSizeCalculators().forEach { $0.outgoingCellTopLabelAlignment = newAlignment }
    }
    
    /// Set `incomingCellBottomLabelAlignment` of all `MessageSizeCalculator`s
    public func setMessageIncomingCellBottomLabelAlignment(_ newAlignment: LabelAlignment) {
        messageSizeCalculators().forEach { $0.incomingCellBottomLabelAlignment = newAlignment }
    }
    
    /// Set `outgoingCellBottomLabelAlignment` of all `MessageSizeCalculator`s
    public func setMessageOutgoingCellBottomLabelAlignment(_ newAlignment: LabelAlignment) {
        messageSizeCalculators().forEach { $0.outgoingCellBottomLabelAlignment = newAlignment }
    }
    
    /// Set `incomingMessageTopLabelAlignment` of all `MessageSizeCalculator`s
    public func setMessageIncomingMessageTopLabelAlignment(_ newAlignment: LabelAlignment) {
        messageSizeCalculators().forEach { $0.incomingMessageTopLabelAlignment = newAlignment }
    }
    
    /// Set `outgoingMessageTopLabelAlignment` of all `MessageSizeCalculator`s
    public func setMessageOutgoingMessageTopLabelAlignment(_ newAlignment: LabelAlignment) {
        messageSizeCalculators().forEach { $0.outgoingMessageTopLabelAlignment = newAlignment }
    }
    
    /// Set `incomingMessageBottomLabelAlignment` of all `MessageSizeCalculator`s
    public func setMessageIncomingMessageBottomLabelAlignment(_ newAlignment: LabelAlignment) {
        messageSizeCalculators().forEach { $0.incomingMessageBottomLabelAlignment = newAlignment }
    }
    
    /// Set `outgoingMessageBottomLabelAlignment` of all `MessageSizeCalculator`s
    public func setMessageOutgoingMessageBottomLabelAlignment(_ newAlignment: LabelAlignment) {
        messageSizeCalculators().forEach { $0.outgoingMessageBottomLabelAlignment = newAlignment }
    }

    /// Set `incomingAccessoryViewSize` of all `MessageSizeCalculator`s
    public func setMessageIncomingAccessoryViewSize(_ newSize: CGSize) {
        messageSizeCalculators().forEach { $0.incomingAccessoryViewSize = newSize }
    }

    /// Set `outgoingAccessoryViewSize` of all `MessageSizeCalculator`s
    public func setMessageOutgoingAccessoryViewSize(_ newSize: CGSize) {
        messageSizeCalculators().forEach { $0.outgoingAccessoryViewSize = newSize }
    }

    /// Set `incomingAccessoryViewPadding` of all `MessageSizeCalculator`s
    public func setMessageIncomingAccessoryViewPadding(_ newPadding: HorizontalEdgeInsets) {
        messageSizeCalculators().forEach { $0.incomingAccessoryViewPadding = newPadding }
    }

    /// Set `outgoingAccessoryViewPadding` of all `MessageSizeCalculator`s
    public func setMessageOutgoingAccessoryViewPadding(_ newPadding: HorizontalEdgeInsets) {
        messageSizeCalculators().forEach { $0.outgoingAccessoryViewPadding = newPadding }
    }
    
    /// Set `incomingAccessoryViewPosition` of all `MessageSizeCalculator`s
    public func setMessageIncomingAccessoryViewPosition(_ newPosition: AccessoryPosition) {
        messageSizeCalculators().forEach { $0.incomingAccessoryViewPosition = newPosition }
    }
    
    /// Set `outgoingAccessoryViewPosition` of all `MessageSizeCalculator`s
    public func setMessageOutgoingAccessoryViewPosition(_ newPosition: AccessoryPosition) {
        messageSizeCalculators().forEach { $0.outgoingAccessoryViewPosition = newPosition }
    }

    /// Get all `MessageSizeCalculator`s
    open func messageSizeCalculators() -> [MessageSizeCalculator] {
        return [textMessageSizeCalculator,
                attributedTextMessageSizeCalculator,
                emojiMessageSizeCalculator,
                photoMessageSizeCalculator,
                videoMessageSizeCalculator,
                locationMessageSizeCalculator,
                audioMessageSizeCalculator,
                contactMessageSizeCalculator,
                linkPreviewMessageSizeCalculator
        ]
    }
    
}<|MERGE_RESOLUTION|>--- conflicted
+++ resolved
@@ -198,13 +198,9 @@
         case .audio:
             return messagesLayoutDelegate.audioCellSizeCalculator(for: message, at: indexPath, in: messagesCollectionView) ??  audioMessageSizeCalculator
         case .contact:
-<<<<<<< HEAD
-            return contactMessageSizeCalculator
+            return messagesLayoutDelegate.contactCellSizeCalculator(for: message, at: indexPath, in: messagesCollectionView) ??  contactMessageSizeCalculator
         case .linkPreview:
             return linkPreviewMessageSizeCalculator
-=======
-            return messagesLayoutDelegate.contactCellSizeCalculator(for: message, at: indexPath, in: messagesCollectionView) ??  contactMessageSizeCalculator
->>>>>>> bcadf885
         case .custom:
             return messagesLayoutDelegate.customCellSizeCalculator(for: message, at: indexPath, in: messagesCollectionView)
         }
