// MIT License
//
// Copyright (c) 2017-2019 MessageKit
//
// Permission is hereby granted, free of charge, to any person obtaining a copy
// of this software and associated documentation files (the "Software"), to deal
// in the Software without restriction, including without limitation the rights
// to use, copy, modify, merge, publish, distribute, sublicense, and/or sell
// copies of the Software, and to permit persons to whom the Software is
// furnished to do so, subject to the following conditions:
//
// The above copyright notice and this permission notice shall be included in all
// copies or substantial portions of the Software.
//
// THE SOFTWARE IS PROVIDED "AS IS", WITHOUT WARRANTY OF ANY KIND, EXPRESS OR
// IMPLIED, INCLUDING BUT NOT LIMITED TO THE WARRANTIES OF MERCHANTABILITY,
// FITNESS FOR A PARTICULAR PURPOSE AND NONINFRINGEMENT. IN NO EVENT SHALL THE
// AUTHORS OR COPYRIGHT HOLDERS BE LIABLE FOR ANY CLAIM, DAMAGES OR OTHER
// LIABILITY, WHETHER IN AN ACTION OF CONTRACT, TORT OR OTHERWISE, ARISING FROM,
// OUT OF OR IN CONNECTION WITH THE SOFTWARE OR THE USE OR OTHER DEALINGS IN THE
// SOFTWARE.

import MapKit
import UIKit

/// A subclass of `MessageContentCell` used to display location messages.
open class LocationMessageCell: MessageContentCell {
  // MARK: Open

  /// The activity indicator to be displayed while the map image is loading.
  open var activityIndicator = UIActivityIndicatorView(style: .medium)

  /// The image view holding the map image.
  open var imageView = UIImageView()

  open override func setupSubviews() {
    super.setupSubviews()
    imageView.contentMode = .scaleAspectFill
    messageContainerView.addSubview(imageView)
    messageContainerView.addSubview(activityIndicator)
    setupConstraints()
  }

  /// Responsible for setting up the constraints of the cell's subviews.
  open func setupConstraints() {
    imageView.fillSuperview()
    activityIndicator.centerInSuperview()
  }

  open override func prepareForReuse() {
    super.prepareForReuse()
    snapShotter?.cancel()
  }

  open override func configure(
    with message: MessageType,
    at indexPath: IndexPath,
    and messagesCollectionView: MessagesCollectionView)
  {
    super.configure(with: message, at: indexPath, and: messagesCollectionView)
    guard let displayDelegate = messagesCollectionView.messagesDisplayDelegate else {
      fatalError(MessageKitError.nilMessagesDisplayDelegate)
    }
    let options = displayDelegate.snapshotOptionsForLocation(message: message, at: indexPath, in: messagesCollectionView)
    let annotationView = displayDelegate.annotationViewForLocation(
      message: message,
      at: indexPath,
      in: messagesCollectionView)
    let animationBlock = displayDelegate.animationBlockForLocation(
      message: message,
      at: indexPath,
      in: messagesCollectionView)

    guard case .location(let locationItem) = message.kind else { fatalError("Configuring LocationMessageCell with wrong") }

    activityIndicator.startAnimating()

    let snapshotOptions = MKMapSnapshotter.Options()
    snapshotOptions.region = MKCoordinateRegion(center: locationItem.location.coordinate, span: options.span)
    snapshotOptions.showsBuildings = options.showsBuildings
    snapshotOptions.showsPointsOfInterest = options.showsPointsOfInterest

    let snapShotter = MKMapSnapshotter(options: snapshotOptions)
    self.snapShotter = snapShotter
    snapShotter.start { snapshot, error in
      defer {
        self.activityIndicator.stopAnimating()
      }
      guard let snapshot = snapshot, error == nil else {
        // show an error image?
        return
      }

      guard let annotationView = annotationView else {
        self.imageView.image = snapshot.image
        return
      }

      UIGraphicsBeginImageContextWithOptions(snapshotOptions.size, true, 0)

      snapshot.image.draw(at: .zero)

      var point = snapshot.point(for: locationItem.location.coordinate)
      // Move point to reflect annotation anchor
      point.x -= annotationView.bounds.size.width / 2
      point.y -= annotationView.bounds.size.height / 2
      point.x += annotationView.centerOffset.x
      point.y += annotationView.centerOffset.y

      annotationView.image?.draw(at: point)
      let composedImage = UIGraphicsGetImageFromCurrentImageContext()

      UIGraphicsEndImageContext()
      self.imageView.image = composedImage
      animationBlock?(self.imageView)
    }
  }

<<<<<<< HEAD
    open override func configure(with message: MessageType, at indexPath: IndexPath, and messagesCollectionView: MessagesCollectionView) {
        super.configure(with: message, at: indexPath, and: messagesCollectionView)
        guard let displayDelegate = messagesCollectionView.messagesDisplayDelegate else {
            fatalError(MessageKitError.nilMessagesDisplayDelegate)
        }
        let options = displayDelegate.snapshotOptionsForLocation(message: message, at: indexPath, in: messagesCollectionView)
        let annotationView = displayDelegate.annotationViewForLocation(message: message, at: indexPath, in: messagesCollectionView)
        let animationBlock = displayDelegate.animationBlockForLocation(message: message, at: indexPath, in: messagesCollectionView)

        guard case let .location(locationItem) = message.kind else { fatalError("") }

        activityIndicator.startAnimating()

        let snapshotOptions = MKMapSnapshotter.Options()
        snapshotOptions.region = MKCoordinateRegion(center: locationItem.location.coordinate, span: options.span)
        snapshotOptions.showsBuildings = options.showsBuildings
        snapshotOptions.pointOfInterestFilter = options.showsPointsOfInterest ? .includingAll : .excludingAll

        let snapShotter = MKMapSnapshotter(options: snapshotOptions)
        self.snapShotter = snapShotter
        snapShotter.start { (snapshot, error) in
            defer {
                self.activityIndicator.stopAnimating()
            }
            guard let snapshot = snapshot, error == nil else {
                //show an error image?
                return
            }

            guard let annotationView = annotationView else {
                self.imageView.image = snapshot.image
                return
            }

            UIGraphicsBeginImageContextWithOptions(snapshotOptions.size, true, 0)

            snapshot.image.draw(at: .zero)

            var point = snapshot.point(for: locationItem.location.coordinate)
            //Move point to reflect annotation anchor
            point.x -= annotationView.bounds.size.width / 2
            point.y -= annotationView.bounds.size.height / 2
            point.x += annotationView.centerOffset.x
            point.y += annotationView.centerOffset.y

            annotationView.image?.draw(at: point)
            let composedImage = UIGraphicsGetImageFromCurrentImageContext()

            UIGraphicsEndImageContext()
            self.imageView.image = composedImage
            animationBlock?(self.imageView)
        }
    }
=======
  // MARK: Private

  private weak var snapShotter: MKMapSnapshotter?
>>>>>>> bff35fda
}<|MERGE_RESOLUTION|>--- conflicted
+++ resolved
@@ -78,7 +78,7 @@
     let snapshotOptions = MKMapSnapshotter.Options()
     snapshotOptions.region = MKCoordinateRegion(center: locationItem.location.coordinate, span: options.span)
     snapshotOptions.showsBuildings = options.showsBuildings
-    snapshotOptions.showsPointsOfInterest = options.showsPointsOfInterest
+    snapshotOptions.pointOfInterestFilter = options.showsPointsOfInterest ? .includingAll : .excludingAll
 
     let snapShotter = MKMapSnapshotter(options: snapshotOptions)
     self.snapShotter = snapShotter
@@ -116,63 +116,7 @@
     }
   }
 
-<<<<<<< HEAD
-    open override func configure(with message: MessageType, at indexPath: IndexPath, and messagesCollectionView: MessagesCollectionView) {
-        super.configure(with: message, at: indexPath, and: messagesCollectionView)
-        guard let displayDelegate = messagesCollectionView.messagesDisplayDelegate else {
-            fatalError(MessageKitError.nilMessagesDisplayDelegate)
-        }
-        let options = displayDelegate.snapshotOptionsForLocation(message: message, at: indexPath, in: messagesCollectionView)
-        let annotationView = displayDelegate.annotationViewForLocation(message: message, at: indexPath, in: messagesCollectionView)
-        let animationBlock = displayDelegate.animationBlockForLocation(message: message, at: indexPath, in: messagesCollectionView)
-
-        guard case let .location(locationItem) = message.kind else { fatalError("") }
-
-        activityIndicator.startAnimating()
-
-        let snapshotOptions = MKMapSnapshotter.Options()
-        snapshotOptions.region = MKCoordinateRegion(center: locationItem.location.coordinate, span: options.span)
-        snapshotOptions.showsBuildings = options.showsBuildings
-        snapshotOptions.pointOfInterestFilter = options.showsPointsOfInterest ? .includingAll : .excludingAll
-
-        let snapShotter = MKMapSnapshotter(options: snapshotOptions)
-        self.snapShotter = snapShotter
-        snapShotter.start { (snapshot, error) in
-            defer {
-                self.activityIndicator.stopAnimating()
-            }
-            guard let snapshot = snapshot, error == nil else {
-                //show an error image?
-                return
-            }
-
-            guard let annotationView = annotationView else {
-                self.imageView.image = snapshot.image
-                return
-            }
-
-            UIGraphicsBeginImageContextWithOptions(snapshotOptions.size, true, 0)
-
-            snapshot.image.draw(at: .zero)
-
-            var point = snapshot.point(for: locationItem.location.coordinate)
-            //Move point to reflect annotation anchor
-            point.x -= annotationView.bounds.size.width / 2
-            point.y -= annotationView.bounds.size.height / 2
-            point.x += annotationView.centerOffset.x
-            point.y += annotationView.centerOffset.y
-
-            annotationView.image?.draw(at: point)
-            let composedImage = UIGraphicsGetImageFromCurrentImageContext()
-
-            UIGraphicsEndImageContext()
-            self.imageView.image = composedImage
-            animationBlock?(self.imageView)
-        }
-    }
-=======
   // MARK: Private
 
   private weak var snapShotter: MKMapSnapshotter?
->>>>>>> bff35fda
 }