--- conflicted
+++ resolved
@@ -167,11 +167,8 @@
     lazy open var videoMessageSizeCalculator = MediaMessageSizeCalculator(layout: self)
     lazy open var locationMessageSizeCalculator = LocationMessageSizeCalculator(layout: self)
     lazy open var audioMessageSizeCalculator = AudioMessageSizeCalculator(layout: self)
-<<<<<<< HEAD
+    lazy open var contactMessageSizeCalculator = ContactMessageSizeCalculator(layout: self)
     lazy open var typingIndicatorSizeCalculator = TypingCellSizeCalculator(layout: self)
-=======
-    lazy open var contactMessageSizeCalculator = ContactMessageSizeCalculator(layout: self)
->>>>>>> 231e4ca7
 
     /// Note:
     /// - If you override this method, remember to call MessageLayoutDelegate's
