--- conflicted
+++ resolved
@@ -22,10 +22,6 @@
 
    s.requires_arc = true
 
-<<<<<<< HEAD
    s.dependency 'InputBarAccessoryView', '~> 4.3.0'
-=======
-   s.dependency 'InputBarAccessoryView', '~> 4.2.2'
->>>>>>> 754a5a14
 
 end