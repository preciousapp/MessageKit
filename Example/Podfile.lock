PODS:
<<<<<<< HEAD
  - MessageKit (1.0.0)
=======
  - MessageInputBar (0.4.0):
    - MessageInputBar/Core (= 0.4.0)
  - MessageInputBar/Core (0.4.0)
  - MessageKit (1.0.0):
    - MessageInputBar/Core
>>>>>>> 095abe02

DEPENDENCIES:
  - MessageInputBar (from `https://github.com/MessageKit/MessageInputBar.git`, branch `master`)
  - MessageKit (from `../`)

EXTERNAL SOURCES:
  MessageInputBar:
    :branch: master
    :git: https://github.com/MessageKit/MessageInputBar.git
  MessageKit:
    :path: ../

CHECKOUT OPTIONS:
  MessageInputBar:
    :commit: 0d2ea1b85a708f37d6b720a3b316e63a39ace4b8
    :git: https://github.com/MessageKit/MessageInputBar.git

SPEC CHECKSUMS:
<<<<<<< HEAD
  MessageKit: 16160036b16476b04bd0e9f2c7ce67e662e503e4
=======
  MessageInputBar: d46ecc5b355d13433b8367dcd200e05a6564f0ed
  MessageKit: 2bbd13dd6a7c06f42f2d13ed8871d1fe5383b477
>>>>>>> 095abe02

PODFILE CHECKSUM: 04c1a805e1997e83bacab1a34787e71e9fe4432b

<<<<<<< HEAD
COCOAPODS: 1.3.1
=======
COCOAPODS: 1.5.3
>>>>>>> 095abe02
<|MERGE_RESOLUTION|>--- conflicted
+++ resolved
@@ -1,13 +1,9 @@
 PODS:
-<<<<<<< HEAD
-  - MessageKit (1.0.0)
-=======
   - MessageInputBar (0.4.0):
     - MessageInputBar/Core (= 0.4.0)
   - MessageInputBar/Core (0.4.0)
   - MessageKit (1.0.0):
     - MessageInputBar/Core
->>>>>>> 095abe02
 
 DEPENDENCIES:
   - MessageInputBar (from `https://github.com/MessageKit/MessageInputBar.git`, branch `master`)
@@ -18,7 +14,7 @@
     :branch: master
     :git: https://github.com/MessageKit/MessageInputBar.git
   MessageKit:
-    :path: ../
+    :path: "../"
 
 CHECKOUT OPTIONS:
   MessageInputBar:
@@ -26,17 +22,9 @@
     :git: https://github.com/MessageKit/MessageInputBar.git
 
 SPEC CHECKSUMS:
-<<<<<<< HEAD
-  MessageKit: 16160036b16476b04bd0e9f2c7ce67e662e503e4
-=======
   MessageInputBar: d46ecc5b355d13433b8367dcd200e05a6564f0ed
   MessageKit: 2bbd13dd6a7c06f42f2d13ed8871d1fe5383b477
->>>>>>> 095abe02
 
 PODFILE CHECKSUM: 04c1a805e1997e83bacab1a34787e71e9fe4432b
 
-<<<<<<< HEAD
-COCOAPODS: 1.3.1
-=======
-COCOAPODS: 1.5.3
->>>>>>> 095abe02
+COCOAPODS: 1.5.3